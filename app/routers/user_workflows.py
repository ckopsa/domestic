<<<<<<< HEAD
from typing import Optional # Added import
=======
from typing import Optional

>>>>>>> 5a4c1478
from fastapi import APIRouter, Request, Depends, Query
from fastapi.responses import HTMLResponse, RedirectResponse
from datetime import date
from app.services import WorkflowService
from app.dependencies import get_workflow_service, get_html_renderer
from app.core.html_renderer import HtmlRendererInterface
from app.db_models.enums import WorkflowStatus
from app.core.security import AuthenticatedUser, get_current_active_user

router = APIRouter(tags=["user_workflows"])

@router.get("/my-workflows", response_class=HTMLResponse)
async def list_user_workflows(
        request: Request,
        created_at: Optional[str] = Query(None, description="Filter by creation date (YYYY-MM-DD)"),
        status: Optional[str] = Query(None, description="Filter by workflow status (string value like 'active')"),
        service: WorkflowService = Depends(get_workflow_service),
        current_user: AuthenticatedUser = Depends(get_current_active_user),
        renderer: HtmlRendererInterface = Depends(get_html_renderer)
):
    """Serves a page listing all workflow instances for the current user, with optional filters."""
    if isinstance(current_user, RedirectResponse):
        return current_user

    # Date handling (remains unchanged from previous correction)
    created_at_for_service: date
    if created_at and created_at.strip():
        try:
            created_at_for_service = date.fromisoformat(created_at)
        except ValueError:
            # Invalid date format, default to today's date
            created_at_for_service = date.today()
    else: # No date query param or it's empty, default to today's date
        created_at_for_service = date.today()
            
    selected_created_at_str = created_at_for_service.isoformat()

    # New status handling logic
    status_for_service: Optional[WorkflowStatus] = None
    selected_status_for_template: str = ""

    if status is None or status == "":
        # No status filter needed, status_for_service remains None
        # selected_status_for_template remains ""
        pass
    else:
        try:
            status_for_service = WorkflowStatus(status)
            selected_status_for_template = status_for_service.value
        except ValueError:
            # Invalid status string from query, default to active for filtering
            # and reflect 'active' as selected in template.
            status_for_service = WorkflowStatus.active
            selected_status_for_template = WorkflowStatus.active.value
            # Alternatively, could raise HTTPException(400, "Invalid status value")
            # or pass None to service (no filter) and "" to template.
            # Current subtask: default to active if invalid non-empty string.

    instances = await service.list_instances_for_user(
        user_id=current_user.user_id,
        created_at_date=created_at_for_service, # Pass the determined date object
        status=status_for_service # Pass the refined status for service (can be None)
    )

    # For the template, if 'created_at' (the string query param) was provided, use it.
    # If not, selected_created_at_str is date.today().isoformat().
    # For status, selected_status_for_template is now correctly set.
    return await renderer.render(
        "my_workflows.html",
        request,
        {
            "instances": instances,
            "selected_created_at": selected_created_at_str,
            "selected_status": selected_status_for_template, # Use the newly determined value
            "workflow_statuses": [s.value for s in WorkflowStatus] # For dropdown
        }
    )<|MERGE_RESOLUTION|>--- conflicted
+++ resolved
@@ -1,9 +1,5 @@
-<<<<<<< HEAD
-from typing import Optional # Added import
-=======
 from typing import Optional
 
->>>>>>> 5a4c1478
 from fastapi import APIRouter, Request, Depends, Query
 from fastapi.responses import HTMLResponse, RedirectResponse
 from datetime import date
