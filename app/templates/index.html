--- conflicted
+++ resolved
@@ -1,21 +1,6 @@
 {% extends "base.html" %}
 
 {% block content %}
-<<<<<<< HEAD
-    <h1>Simple Checklist MVP</h1>
-    <p>Manage your simple checklist workflows.</p>
-    <h2>Workflows:</h2>
-    <ul>
-        <li><a href="/workflow-definitions" class="action-button">Available Workflow Definitions</a></li>
-        {% if current_user %}
-            <li><a href="/workflow-instances/dashboard" class="action-button">My Workflows Dashboard</a></li>
-            <li><a href="#" class="action-button disabled" style="pointer-events: none;">Logged in as: {{ current_user.username }}</a></li>
-            <li><a href="/logout" class="action-button">Logout</a></li>
-        {% else %}
-            <li><a href="/login" class="action-button">Login to View/Create Workflows</a></li>
-        {% endif %}
-    </ul>
-=======
 <h1>Simple Checklist MVP</h1>
 <p>Manage your simple checklist workflows.</p>
 <h2>Workflows:</h2>
@@ -30,5 +15,4 @@
     <li><a href="/login" class="action-button">Login to View/Create Workflows</a></li>
     {% endif %}
 </ul>
->>>>>>> 3b563b91
 {% endblock %}